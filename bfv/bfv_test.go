--- conflicted
+++ resolved
@@ -34,23 +34,8 @@
 }
 
 var err error
-<<<<<<< HEAD
-var testParams = new(bfvTestParameters)
-
-func init() {
-	rand.Seed(time.Now().UnixNano())
-
-	testParams.bfvParameters = []*Parameters{
-		//DefaultParams[PN12QP109],
-		//DefaultParams[PN13QP218],
-		//DefaultParams[PN14QP438],
-		DefaultParams[PN15QP880],
-	}
-}
-=======
 var params = new(testParams)
 var defaultParams = DefaultParams[PN12QP109 : PN12QP109+3]
->>>>>>> 8ad28ec3
 
 func TestBFV(t *testing.T) {
 
